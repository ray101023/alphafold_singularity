# Copyright 2021 DeepMind Technologies Limited
#
# Licensed under the Apache License, Version 2.0 (the "License");
# you may not use this file except in compliance with the License.
# You may obtain a copy of the License at
#
#      http://www.apache.org/licenses/LICENSE-2.0
#
# Unless required by applicable law or agreed to in writing, software
# distributed under the License is distributed on an "AS IS" BASIS,
# WITHOUT WARRANTIES OR CONDITIONS OF ANY KIND, either express or implied.
# See the License for the specific language governing permissions and
# limitations under the License.

<<<<<<< HEAD
ARG CUDA_FULL=11.2.2
FROM nvidia/cuda:${CUDA_FULL}-base-ubuntu20.04 AS build
=======
ARG CUDA=11.1
FROM nvidia/cuda:${CUDA}-cudnn8-runtime-ubuntu18.04
>>>>>>> 57a2455e
# FROM directive resets ARGS, so we specify again (the value is retained if
# previously set).
ARG CUDA_FULL
ARG CUDA=11.2
# JAXLIB no longer built for all minor CUDA versions:
# https://github.com/google/jax/blob/main/CHANGELOG.md#jaxlib-0166-may-11-2021
ARG CUDA_JAXLIB=11.1

# Use bash to support string substitution.
SHELL ["/bin/bash", "-c"]

RUN apt-get update \
    && DEBIAN_FRONTEND=noninteractive apt-get upgrade -y \
    && DEBIAN_FRONTEND=noninteractive apt-get install -y --no-install-recommends \
      build-essential \
      cmake \
      cuda-command-line-tools-${CUDA/./-} \
      git \
      hmmer \
      kalign \
      tzdata \
      wget \
    && rm -rf /var/lib/apt/lists/*

# Compile HHsuite from source.
RUN git clone --branch v3.3.0 https://github.com/soedinglab/hh-suite.git /tmp/hh-suite \
    && mkdir /tmp/hh-suite/build \
    && pushd /tmp/hh-suite/build \
    && cmake -DCMAKE_INSTALL_PREFIX=/opt/hhsuite .. \
    && make -j 4 && make install \
    && ln -s /opt/hhsuite/bin/* /usr/bin \
    && popd \
    && rm -rf /tmp/hh-suite

# Install Miniconda package manager.
RUN wget -q -P /tmp \
  https://repo.anaconda.com/miniconda/Miniconda3-latest-Linux-x86_64.sh \
    && bash /tmp/Miniconda3-latest-Linux-x86_64.sh -b -p /opt/conda \
    && rm /tmp/Miniconda3-latest-Linux-x86_64.sh

# Install conda packages.
ENV PATH="/opt/conda/bin:$PATH"
RUN conda update -qy conda \
    && conda install -y -c conda-forge \
      openmm=7.5.1 \
      python=3.8 \
      cudatoolkit==${CUDA_FULL} \
      pdbfixer \
      pip \
    && /opt/conda/bin/conda clean -aqy

COPY . /app/alphafold
RUN wget -q -P /app/alphafold/alphafold/common/ \
  https://git.scicore.unibas.ch/schwede/openstructure/-/raw/7102c63615b64735c4941278d92b554ec94415f8/modules/mol/alg/src/stereo_chemical_props.txt

# Install pip packages.
<<<<<<< HEAD
RUN pip3 install --upgrade --no-cache-dir pip \
    && pip3 install --no-cache-dir -r /app/alphafold/requirements.txt \
    && pip3 install --upgrade --no-cache-dir jax jaxlib==0.1.69+cuda${CUDA_JAXLIB/./} -f \
=======
RUN pip3 install --upgrade pip \
    && pip3 install -r /app/alphafold/requirements.txt \
    && pip3 install --upgrade jax==0.2.14 jaxlib==0.1.69+cuda${CUDA/./} -f \
>>>>>>> 57a2455e
      https://storage.googleapis.com/jax-releases/jax_releases.html

# Apply OpenMM patch.
WORKDIR /opt/conda/lib/python3.8/site-packages
RUN patch -p0 < /app/alphafold/docker/openmm.patch

<<<<<<< HEAD
FROM nvidia/cuda:${CUDA_FULL}-base-ubuntu20.04
ARG OS=ubuntu2004
ARG CUDA=11.2

SHELL ["/bin/bash", "-c"]

RUN apt-get update \
    && DEBIAN_FRONTEND=noninteractive apt-get upgrade -y \
    && DEBIAN_FRONTEND=noninteractive apt-get install -y --no-install-recommends \
      software-properties-common \
      cuda-command-line-tools-${CUDA/./-} \
      hmmer \
      kalign \
      wget \
    && rm -rf /var/lib/apt/lists/*

# Install cuDNN and cuSOLVER
RUN wget -q https://developer.download.nvidia.com/compute/cuda/repos/${OS}/x86_64/cuda-${OS}.pin \
    -O /etc/apt/preferences.d/cuda-repository-pin-600 \
    && apt-key adv --fetch-keys https://developer.download.nvidia.com/compute/cuda/repos/${OS}/x86_64/7fa2af80.pub \
    && add-apt-repository "deb https://developer.download.nvidia.com/compute/cuda/repos/${OS}/x86_64/ /" \
    && apt-get update \
    && apt-get install libcudnn8 libcusolver-${CUDA/./-} \
    && rm -rf /var/lib/apt/lists/*

COPY --from=build /app /app
COPY --from=build /opt/conda /opt/conda
COPY --from=build /opt/hhsuite /opt/hhsuite

# hhsuite executable path hardcoded as /usr/bin in run_alphafold.py
RUN ln -s /opt/hhsuite/bin/* /usr/bin
=======
# Add SETUID bit to the ldconfig binary so that non-root users can run it.
RUN chmod u+s /sbin/ldconfig.real
>>>>>>> 57a2455e

# We need to run `ldconfig` first to ensure GPUs are visible, due to some quirk
# with Debian. See https://github.com/NVIDIA/nvidia-docker/issues/1399 for
# details.
# ENTRYPOINT does not support easily running multiple commands, so instead we
# write a shell script to wrap them up.

WORKDIR /app/alphafold
RUN echo $'#!/bin/bash\n\
ldconfig\n\
python /app/alphafold/run_alphafold.py "$@"' > /app/run_alphafold.sh \
  && chmod +x /app/run_alphafold.sh

ENV PATH=/opt/conda/bin:$PATH \
    LC_ALL=C.UTF-8 \
    ALPHAFOLD_BASE_DIR=/app/alphafold

ENTRYPOINT ["/app/run_alphafold.sh"]<|MERGE_RESOLUTION|>--- conflicted
+++ resolved
@@ -12,13 +12,8 @@
 # See the License for the specific language governing permissions and
 # limitations under the License.
 
-<<<<<<< HEAD
 ARG CUDA_FULL=11.2.2
 FROM nvidia/cuda:${CUDA_FULL}-base-ubuntu20.04 AS build
-=======
-ARG CUDA=11.1
-FROM nvidia/cuda:${CUDA}-cudnn8-runtime-ubuntu18.04
->>>>>>> 57a2455e
 # FROM directive resets ARGS, so we specify again (the value is retained if
 # previously set).
 ARG CUDA_FULL
@@ -75,22 +70,15 @@
   https://git.scicore.unibas.ch/schwede/openstructure/-/raw/7102c63615b64735c4941278d92b554ec94415f8/modules/mol/alg/src/stereo_chemical_props.txt
 
 # Install pip packages.
-<<<<<<< HEAD
 RUN pip3 install --upgrade --no-cache-dir pip \
     && pip3 install --no-cache-dir -r /app/alphafold/requirements.txt \
-    && pip3 install --upgrade --no-cache-dir jax jaxlib==0.1.69+cuda${CUDA_JAXLIB/./} -f \
-=======
-RUN pip3 install --upgrade pip \
-    && pip3 install -r /app/alphafold/requirements.txt \
-    && pip3 install --upgrade jax==0.2.14 jaxlib==0.1.69+cuda${CUDA/./} -f \
->>>>>>> 57a2455e
+    && pip3 install --upgrade --no-cache-dir jax==0.2.14 jaxlib==0.1.69+cuda${CUDA_JAXLIB/./} -f \
       https://storage.googleapis.com/jax-releases/jax_releases.html
 
 # Apply OpenMM patch.
 WORKDIR /opt/conda/lib/python3.8/site-packages
 RUN patch -p0 < /app/alphafold/docker/openmm.patch
 
-<<<<<<< HEAD
 FROM nvidia/cuda:${CUDA_FULL}-base-ubuntu20.04
 ARG OS=ubuntu2004
 ARG CUDA=11.2
@@ -122,10 +110,8 @@
 
 # hhsuite executable path hardcoded as /usr/bin in run_alphafold.py
 RUN ln -s /opt/hhsuite/bin/* /usr/bin
-=======
 # Add SETUID bit to the ldconfig binary so that non-root users can run it.
 RUN chmod u+s /sbin/ldconfig.real
->>>>>>> 57a2455e
 
 # We need to run `ldconfig` first to ensure GPUs are visible, due to some quirk
 # with Debian. See https://github.com/NVIDIA/nvidia-docker/issues/1399 for
