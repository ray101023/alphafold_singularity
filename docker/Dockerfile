--- conflicted
+++ resolved
@@ -18,15 +18,11 @@
 # previously set).
 ARG CUDA_FULL
 ARG CUDA=11.2
-# JAXLIB no longer built for all minor CUDA versions:
-# https://github.com/google/jax/blob/main/CHANGELOG.md#jaxlib-0166-may-11-2021
-ARG CUDA_JAXLIB=11.1
 ARG DEBIAN_FRONTEND=noninteractive
 
 # Use bash to support string substitution.
 SHELL ["/bin/bash", "-o", "pipefail", "-c"]
 
-<<<<<<< HEAD
 RUN apt-get update \
     && apt-get upgrade -y \
     && apt-get install -y --no-install-recommends \
@@ -39,21 +35,6 @@
       tzdata \
       wget \
     && rm -rf /var/lib/apt/lists/*
-=======
-RUN apt-get update \ 
-    && DEBIAN_FRONTEND=noninteractive apt-get install --no-install-recommends -y \
-        build-essential \
-        cmake \
-        cuda-command-line-tools-$(cut -f1,2 -d- <<< ${CUDA//./-}) \
-        git \
-        hmmer \
-        kalign \
-        tzdata \
-        wget \
-    && rm -rf /var/lib/apt/lists/* \
-    && apt-get autoremove -y \
-    && apt-get clean
->>>>>>> 5cb2f8c4
 
 # Compile HHsuite from source.
 RUN git clone --branch v3.3.0 https://github.com/soedinglab/hh-suite.git /tmp/hh-suite \
@@ -80,31 +61,18 @@
       cudatoolkit==${CUDA_FULL} \
       pdbfixer \
       pip \
-<<<<<<< HEAD
     && /opt/conda/bin/conda clean -aqy
-=======
-      python=3.7 \
-      && conda clean --all --force-pkgs-dirs --yes
->>>>>>> 5cb2f8c4
 
 COPY . /app/alphafold
 RUN wget -q -P /app/alphafold/alphafold/common/ \
   https://git.scicore.unibas.ch/schwede/openstructure/-/raw/7102c63615b64735c4941278d92b554ec94415f8/modules/mol/alg/src/stereo_chemical_props.txt
 
 # Install pip packages.
-<<<<<<< HEAD
-RUN pip3 install --upgrade --no-cache-dir pip \
-    && pip3 install --no-cache-dir -r /app/alphafold/requirements.txt \
-    && pip3 install --upgrade --no-cache-dir \
-      jax==0.2.14 \
-      jaxlib==0.1.69+cuda$(cut -f1,2 -d. <<< ${CUDA_JAXLIB} | sed 's/\.//g') \
-=======
 RUN pip3 install --upgrade pip --no-cache-dir \
     && pip3 install -r /app/alphafold/requirements.txt --no-cache-dir \
     && pip3 install --upgrade --no-cache-dir \
       jax==0.3.17 \
       jaxlib==0.3.15+cuda11.cudnn805 \
->>>>>>> 5cb2f8c4
       -f https://storage.googleapis.com/jax-releases/jax_cuda_releases.html
 
 # Apply OpenMM patch.
