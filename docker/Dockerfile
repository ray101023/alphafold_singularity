--- conflicted
+++ resolved
@@ -75,13 +75,8 @@
     && pip3 install --no-cache-dir -r /app/alphafold/requirements.txt \
     && pip3 install --upgrade --no-cache-dir \
       jax==0.2.14 \
-<<<<<<< HEAD
-      jaxlib==0.1.69+cuda${CUDA_JAXLIB/./} \
-      -f https://storage.googleapis.com/jax-releases/jax_releases.html
-=======
-      jaxlib==0.1.69+cuda$(cut -f1,2 -d. <<< ${CUDA} | sed 's/\.//g') \
+      jaxlib==0.1.69+cuda$(cut -f1,2 -d. <<< ${CUDA_JAXLIB} | sed 's/\.//g') \
       -f https://storage.googleapis.com/jax-releases/jax_cuda_releases.html
->>>>>>> 86a0b8ec
 
 # Apply OpenMM patch.
 WORKDIR /opt/conda/lib/python3.8/site-packages
