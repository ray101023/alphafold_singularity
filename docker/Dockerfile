--- conflicted
+++ resolved
@@ -12,13 +12,8 @@
 # See the License for the specific language governing permissions and
 # limitations under the License.
 
-<<<<<<< HEAD
 ARG CUDA_FULL=11.2.2
 FROM nvidia/cuda:${CUDA_FULL}-base-ubuntu20.04 AS build
-=======
-ARG CUDA=11.0
-FROM nvidia/cuda:${CUDA}-cudnn8-runtime-ubuntu18.04
->>>>>>> b88f8dac
 # FROM directive resets ARGS, so we specify again (the value is retained if
 # previously set).
 ARG CUDA_FULL
@@ -44,16 +39,10 @@
     && rm -rf /var/lib/apt/lists/*
 
 # Compile HHsuite from source.
-<<<<<<< HEAD
-RUN git clone --branch v3.3.0 https://github.com/soedinglab/hh-suite.git /tmp/hh-suite
-WORKDIR /tmp/hh-suite/build
-RUN cmake -DCMAKE_INSTALL_PREFIX=/opt/hhsuite .. \
-=======
 RUN git clone --branch v3.3.0 https://github.com/soedinglab/hh-suite.git /tmp/hh-suite \
     && mkdir /tmp/hh-suite/build \
     && pushd /tmp/hh-suite/build \
     && cmake -DCMAKE_INSTALL_PREFIX=/opt/hhsuite .. \
->>>>>>> b88f8dac
     && make -j 4 && make install \
     && ln -s /opt/hhsuite/bin/* /usr/bin \
     && popd \
@@ -69,12 +58,8 @@
 RUN conda update -qy conda \
     && conda install -y -c conda-forge \
       openmm=7.5.1 \
-<<<<<<< HEAD
       python=3.8 \
       cudatoolkit==${CUDA_FULL} \
-=======
-      cudatoolkit==${CUDA_VERSION} \
->>>>>>> b88f8dac
       pdbfixer \
       pip \
     && /opt/conda/bin/conda clean -aqy
