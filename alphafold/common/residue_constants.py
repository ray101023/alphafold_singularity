--- conflicted
+++ resolved
@@ -16,12 +16,7 @@
 
 import collections
 import functools
-<<<<<<< HEAD
-import os
-from typing import Mapping, List, Tuple
-=======
 from typing import List, Mapping, Tuple
->>>>>>> b88f8dac
 
 import numpy as np
 import tree
@@ -408,7 +403,7 @@
     residue_bond_angles: dict that maps resname --> list of BondAngle tuples
   """
   stereo_chemical_props_path = os.path.join(
-    os.environ.get('ALPHAFOLD_BASE_DIR', default=""),
+    os.environ.get('ALPHAFOLD_BASE_DIR'),
     'alphafold/common/stereo_chemical_props.txt'
   )
   with open(stereo_chemical_props_path, 'rt') as f:
