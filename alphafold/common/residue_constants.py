--- conflicted
+++ resolved
@@ -404,12 +404,7 @@
     residue_bond_angles: Dict that maps resname -> list of BondAngle tuples.
   """
   stereo_chemical_props_path = os.path.join(
-<<<<<<< HEAD
-    os.environ.get('ALPHAFOLD_BASE_DIR', default=''),
-    'alphafold/common/stereo_chemical_props.txt'
-=======
       os.path.dirname(os.path.abspath(__file__)), 'stereo_chemical_props.txt'
->>>>>>> 0be2b30b
   )
   with open(stereo_chemical_props_path, 'rt') as f:
     stereo_chemical_props = f.read()
